[![HitCount](http://hits.dwyl.com/PAlex404/MaterialFX.svg)](http://hits.dwyl.com/PAlex404/MaterialFX)
![GitHub Workflow Status](https://img.shields.io/github/workflow/status/palexdev/materialfx/Java%20CI%20with%20Gradle?label=github%20build&style=flat-square)
![Sonatype Nexus (Releases)](https://img.shields.io/nexus/r/io.github.palexdev/materialfx?server=https%3A%2F%2Fs01.oss.sonatype.org&style=flat-square)
[![javadoc](https://javadoc.io/badge2/io.github.palexdev/materialfx/javadoc.svg?logo=java)](https://javadoc.io/doc/io.github.palexdev/materialfx)
![GitHub issues](https://img.shields.io/github/issues-raw/palexdev/materialfx?style=flat-square)
![GitHub pull requests](https://img.shields.io/github/issues-pr/palexdev/materialfx?style=flat-square)
![GitHub](https://img.shields.io/github/license/palexdev/materialfx?style=flat-square)
---

<!-- PROJECT LOGO -->
<br />
<p align="center">
  <a href="https://github.com/palexdev/MaterialFX">
    <img src=https://imgur.com/7NdnoFl.png" alt="Logo">
  </a>
</p>


<h3 align="center">MaterialFX</h3>

<p align="center">
    MaterialFX is an open source Java library which provides material design components for JavaFX
    <br />
    <a href="https://github.com/palexdev/MaterialFX/wiki"><strong>Explore the wiki »</strong></a>
    <br />
    <br />
    <a href="https://github.com/palexdev/MaterialFX/releases">Download Latest Demo</a>
    ·
    <a href="https://github.com/palexdev/MaterialFX/issues">Report Bug</a>
    ·
    <a href="https://github.com/palexdev/MaterialFX/issues">Request Feature</a>
</p>

<!-- TABLE OF CONTENTS -->

## Table of Contents

* [About the Project and History of JavaFX](#about-the-project-and-history-of-javafx)
* [About the Logo](#about-the-logo)
* [Some GIFs](#preview-gifs)
* [Getting Started](#getting-started)
<<<<<<< HEAD
  * [Build](#build)
  * [Usage](#usage)
    * [Gradle](#gradle)
    * [Maven](#maven)
=======
    * [Build](#build)
    * [Usage](#usage)
        * [Gradle](#gradle)
        * [Maven](#maven)
>>>>>>> 3739a59a
* [Documentation](#documentation)
* [Changelog](#changelog)
* [Roadmap](#roadmap)
* [Contributing](#contributing)
* [License](#license)
* [Contact](#contact)
* [Donation](#donation)
* [Supporters](#supporters)

<!-- ABOUT THE PROJECT -->

## About The Project and History of JavaFX

JavaFX is a software platform intended to replace Swing in creating and delivering rich client applications that operate
consistently across diverse platforms. With the release of JDK 11 in 2018, Oracle has made JavaFX part of the OpenJDK
under the OpenJFX project in order to increase the pace of its development.

Key features:

- FXML and SceneBuilder, A designer can code in FXML or use JavaFX Scene Builder to interactively design the graphical
  user interface (GUI). Scene Builder generates FXML markup that can be ported to an IDE where a developer can add the
  business logic.
- Built-in UI controls and CSS, JavaFX provides all the major UI controls required to develop a full-featured
  application. Components can be skinned with standard Web technologies such as CSS.
- Self-contained application deployment model. Self-contained application packages have all the application resources
  and a private copy of the Java and JavaFX runtimes. They are distributed as native installable packages and provide
  the same installation and launch experience as native applications for that operating system. JavaFX is a software
  platform for creating and delivering desktop applications, as well as rich Internet applications (RIAs) that can run
  across a wide variety of devices.

Over the years the way of creating GUIs has often changed and JavaFX default appearance is still pretty much the same.
That's where this project comes in. The aim of my project is to bring components which follow as much as possible the
Google's material design guidelines to JavaFX. The second purpose is to provide a successor to the already
available [JFoenix](https://github.com/jfoenixadmin/JFoenix) library, which is a bit old and has a lot of issues.

In recent months the project has evolved a lot, to the point that it is no longer a simple substitute.  
To date MaterialFX offers not only restyled controls, but also: new and unique controls such as the Stepper,
controls completely redone from scratch such as ComboBoxes or TableViews (and many others),
and many utilities for JavaFX and Java (NodeUtils, ColorUtils, StringUtils ...).

<!-- ABOUT THE PROJECT -->

## About The Logo
MaterialFX v11.13.0 brought a lot of fixes and new features, but it also brought a new logo, something that is more
meaningful for me and that somewhat represents the new version.  
The new logo is a Phoenix, the immortal bird from Greek mythology, associated to regeneration/rebirth.
When a Phoenix dies it obtains new life by raising from its ashes.  
MaterialFX v11.13.0 fixed many critical bugs and broken features, I like to think that it is reborn from
the previous version, so I thought a new logo would have been a good idea. 

<!-- PREVIEW GIFS -->

## Preview GIFs

#### Imgur Link: [Gallery](https://imgur.com/a/IrDirnI)

<i>
<details>
<summary>Buttons</summary>
<br>
<img src="https://imgur.com/jATdGFL.gif" alt="Buttons" border="0">
</details>
<p></p>

<details>
<summary>Check Boxes, Radio Buttons and Toggles</summary>
<br>
<img src="https://imgur.com/ArUhH58.gif" alt="Checkboxes" border="0">
</details>
<p></p>

<details>
<summary>Combo Boxes</summary>
<br>
<img src="https://imgur.com/BO0twpA.gif" alt="Comboboxes" border="0">
</details>
<p></p>

<details>
<summary>Dialogs</summary>
<br>
<img src="https://imgur.com/LsxGeJh.gif" alt="Dialogs" border="0">
</details>

<p></p>
<details>
<summary>Fields</summary>
<br>
<img src="https://imgur.com/XT2iVU7.gif" alt="Fields" border="0">
</details>
<p></p>

<details>
<summary>Lists</summary>
<br>
<img src="https://imgur.com/4Ckdn5z.gif" alt="Listviews" border="0">
</details>
<p></p>

<details>
<summary>Notifications</summary>
<br>
<img src="https://imgur.com/lgex2yO.gif" alt="Notifications" border="0">
</details>
<p></p>

<details>
<summary>Pickers</summary>
<br>
<img src="https://imgur.com/J3v3i9w.gif" alt="Pickers" border="0">
</details>
<p></p>

<details>
<summary>Progress</summary>
<br>
<img src="https://imgur.com/2E6X3uJ.gif" alt="Progress" border="0">
</details>
<p></p>

<details>
<summary>Scroll Panes</summary>
<br>
<img src="https://imgur.com/8Jxu3TM.gif" alt="Scrollpanes" border="0">
</details>
<p></p>

<details>
<summary>Sliders</summary>
<br>
<img src="https://imgur.com/nOrsa1n.gif" alt="Sliders" border="0">
</details>
<p></p>


<details>
<summary>Stepper</summary>
<br>
<img src="https://imgur.com/nEgV9F1.gif" alt="Stepper" border="0">
</details>
<p></p>

<details>
<summary>Tables</summary>
<br>
<img src="https://imgur.com/nj6xhUT.gif" alt="Tableviews" border="0">
</details>
<p></p>

<!-- GETTING STARTED -->

## Getting Started

In this section you can learn what do you need to use my library in your project or see a preview/demo which I'm
planning to release as runtime images here on github.

### Build

To build MaterialFX, execute the following command:

    gradlew build

To run the main demo, execute the following command:

    gradlew run

**NOTE**: MaterialFX requires **Java 11** and above.
  
**NOTE**: Starting from version 11.14.0 (next major version), MaterialFX will transition to
Java 17 and bump version to 17.x.x. What will happen to version 11 is still to be decided

### Usage

###### Gradle

```groovy
repositories {
    mavenCentral()
}

dependencies {
  implementation 'io.github.palexdev:materialfx:11.13.2'
}
```

###### Maven

```xml

<dependency>
  <groupId>io.github.palexdev</groupId>
  <artifactId>materialfx</artifactId>
  <version>11.13.2</version>
</dependency>
```
<<<<<<< HEAD

<!-- DOCUMENTATION -->

## Documentation

You can read MaterialFX's documentation at [javadoc.io](https://javadoc.io/doc/io.github.palexdev/materialfx)

=======
<!-- DOCUMENTATION -->
## Documentation
You can read MaterialFX's documentation at [javadoc.io](https://javadoc.io/doc/io.github.palexdev/materialfx)
                                                                    
>>>>>>> 3739a59a
<!-- CHANGELOG -->

## Changelog

See the [CHANGELOG](https://github.com/palexdev/MaterialFX/blob/main/CHANGELOG.md) file for a list of changes per
version.

<!-- ROADMAP -->

## Roadmap

See the [Open Issues](https://github.com/palexdev/MaterialFX/issues) for a list of proposed features (and known issues)
.  
See the [ROADMAP](https://github.com/palexdev/MaterialFX/blob/main/ROADMAP.md) for a list of implemented and upcoming
features.

<!-- CONTRIBUTING -->

## Contributing

Contributions are what make the open source community such an amazing place to learn, inspire, and create. Any
contributions you make are **greatly appreciated**.

1. Fork the Project
2. Create your Feature Branch (`git checkout -b feature/AmazingFeature`)
3. Commit your Changes (`git commit -m 'Add some AmazingFeature'`)
4. Push to the Branch (`git push origin feature/AmazingFeature`)
5. Open a Pull Request

<!-- LICENSE -->

## License

Distributed under the GNU LGPLv3 License. See `LICENSE` for more information.

<!-- CONTACT -->

## Contact

Alex - alessandro.parisi406@gmail.com  
[![Discord](https://img.shields.io/discord/771702793378988054?label=Discord&style=flat-square)](https://discord.com/invite/zFa93NE)
<br /><br />
Project Link: [https://github.com/palexdev/MaterialFX](https://github.com/palexdev/MaterialFX)

<!-- DONATION -->

#### Donation

It's been more than a year since I started developing MaterialFX. Implementing cool looking, fully functional controls,
introducing new components and features as well as providing many utilities for JavaFX and Java is really hard,
especially considering that developing for JavaFX also means to deal with its closeness, its bugs, its annoying
design decisions. Many times I've honestly been on the verge of giving up because sometimes it's really too much
stress to handle.  
**But**, today MaterialFX is a great library, supported by many people and I'm proud of it.
If you are using MaterialFX in your projects and feel like it, I recently activated [GitHub Sponsors](https://github.com/sponsors/palexdev) so
you can easily donate/sponsor.

<!-- SUPPORTERS -->

# Supporters:
(If you want your github page to be linked here and you didn't specify your username in the donation, feel free to contact me by email and tell me. Also contact me if for some some reason you don't want to be listed here)

- Alex Hawk
- Yiding He
- Alaa Abu Zidan
- Ultraviolet-Ninja
- Sourabh Bhat
- Mohammad Chaudhry (thank you very much for the huge donation, YOU are the legend)
- Yahia Rehab
- Mauro de Wit
- *Your name can be here by supporting me at this link, [GitHub Sponsors](https://github.com/sponsors/palexdev)*

Thank you very very much to all supporters, to all people who contribute to the project, to all people that thanked me, you really made my day<|MERGE_RESOLUTION|>--- conflicted
+++ resolved
@@ -39,17 +39,10 @@
 * [About the Logo](#about-the-logo)
 * [Some GIFs](#preview-gifs)
 * [Getting Started](#getting-started)
-<<<<<<< HEAD
   * [Build](#build)
   * [Usage](#usage)
     * [Gradle](#gradle)
     * [Maven](#maven)
-=======
-    * [Build](#build)
-    * [Usage](#usage)
-        * [Gradle](#gradle)
-        * [Maven](#maven)
->>>>>>> 3739a59a
 * [Documentation](#documentation)
 * [Changelog](#changelog)
 * [Roadmap](#roadmap)
@@ -245,20 +238,11 @@
   <version>11.13.2</version>
 </dependency>
 ```
-<<<<<<< HEAD
-
-<!-- DOCUMENTATION -->
-
-## Documentation
-
-You can read MaterialFX's documentation at [javadoc.io](https://javadoc.io/doc/io.github.palexdev/materialfx)
-
-=======
+
 <!-- DOCUMENTATION -->
 ## Documentation
 You can read MaterialFX's documentation at [javadoc.io](https://javadoc.io/doc/io.github.palexdev/materialfx)
                                                                     
->>>>>>> 3739a59a
 <!-- CHANGELOG -->
 
 ## Changelog
