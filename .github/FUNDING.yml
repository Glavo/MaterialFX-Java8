--- conflicted
+++ resolved
@@ -10,8 +10,4 @@
 issuehunt: # Replace with a single IssueHunt username
 otechie: # Replace with a single Otechie username
 lfx_crowdfunding: # Replace with a single LFX Crowdfunding project-name e.g., cloud-foundry
-<<<<<<< HEAD
-custom: [ 'https://www.paypal.com/paypalme/alxpar404/2' ]
-=======
-custom: ['https://www.paypal.com/paypalme/alxpar404/2']
->>>>>>> 3739a59a
+custom: [ 'https://www.paypal.com/paypalme/alxpar404/2' ]