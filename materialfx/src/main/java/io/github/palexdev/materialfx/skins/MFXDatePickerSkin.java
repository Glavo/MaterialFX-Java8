/*
 * Copyright (C) 2022 Parisi Alessandro
 * This file is part of MaterialFX (https://github.com/palexdev/MaterialFX).
 *
 * MaterialFX is free software: you can redistribute it and/or modify
 * it under the terms of the GNU Lesser General Public License as published by
 * the Free Software Foundation, either version 3 of the License, or
 * (at your option) any later version.
 *
 * MaterialFX is distributed in the hope that it will be useful,
 * but WITHOUT ANY WARRANTY; without even the implied warranty of
 * MERCHANTABILITY or FITNESS FOR A PARTICULAR PURPOSE.  See the
 * GNU Lesser General Public License for more details.
 *
 * You should have received a copy of the GNU Lesser General Public License
 * along with MaterialFX.  If not, see <http://www.gnu.org/licenses/>.
 */

package io.github.palexdev.materialfx.skins;

import io.github.palexdev.materialfx.beans.NumberRange;
import io.github.palexdev.materialfx.controls.*;
import io.github.palexdev.materialfx.controls.cell.MFXDateCell;
import io.github.palexdev.materialfx.utils.DateTimeUtils;
import io.github.palexdev.materialfx.utils.ExecutionUtils;
import io.github.palexdev.materialfx.utils.NodeUtils;
import javafx.beans.binding.Bindings;
import javafx.collections.FXCollections;
import javafx.collections.ObservableList;
import javafx.event.ActionEvent;
import javafx.event.Event;
import javafx.event.EventHandler;
import javafx.geometry.HPos;
import javafx.geometry.Pos;
import javafx.scene.Node;
import javafx.scene.control.Label;
import javafx.scene.input.KeyEvent;
import javafx.scene.input.MouseButton;
import javafx.scene.input.MouseEvent;
import javafx.scene.layout.*;
import javafx.util.StringConverter;

import java.time.DayOfWeek;
import java.time.LocalDate;
import java.time.Month;
import java.time.YearMonth;
import java.util.ArrayList;
import java.util.List;
import java.util.Map;
import java.util.Objects;
import java.util.function.Function;
import java.util.stream.Collectors;
import java.util.stream.IntStream;

/**
 * Skin associated with every {@link MFXDatePicker} by default.
 * <p>
 * Extends {@link MFXTextFieldSkin} and adds the necessary properties, components, listeners
 * and bindings to build the date picker.
 * <p></p>
 * Compared to the old implementation (it was the MFXDatePickerContent class) this is much
 * smaller, easier to read/understand, organized and efficient.
 * <p></p>
 * The structure is pretty simple. The popup contains a {@link GridPane} which shows
 * the days of the current selected month. The month/year selection is controlled by a pair of {@link MFXComboBox}
 * and arrows.
 * <p>
 * The grid is 6x7 (rows x columns). The first row contains the week days, the other rows contain the days.
 * To make it as efficient as possible both the week days and the days cells are cached. The cells are just
 * updated when needed.
 * <p>
 * When the {@link MFXDatePicker#cellFactoryProperty()} or the {@link MFXDatePicker#localeProperty()} change
 * a full/partial reset of the cache is needed.
 */
public class MFXDatePickerSkin extends MFXTextFieldSkin {
	//================================================================================
	// Properties
	//================================================================================

	// Cache
	private Map<DayOfWeek, Integer> weekDays;
	private List<Label> weekDaysLabels = new ArrayList<>();
	private MFXDateCell[][] cells;
	private boolean cellsInitialized = false;
	private boolean weekDaysChanged = false;

	// Components
	private final GridPane grid;
	private final MFXPopup popup;
	private EventHandler<MouseEvent> popupManager;

	// State
	private YearMonth currentYearMonth;
	private Integer[][] monthMatrix;
	private final ObservableList<Integer> years = FXCollections.observableArrayList();

	//================================================================================
	// Constructors
	//================================================================================
	public MFXDatePickerSkin(MFXDatePicker datePicker, BoundTextField boundField) {
		super(datePicker, boundField);

		popup = new MFXPopup() {
			@Override
			public String getUserAgentStylesheet() {
				return datePicker.getUserAgentStylesheet();
			}
		};
		popup.getStyleClass().add("date-picker-popup");
		popup.setPopupStyleableParent(datePicker);
		popup.setAutoHide(true);
		popupManager = event -> datePicker.show();

		weekDays = DateTimeUtils.weekDays(datePicker.getLocale());
		currentYearMonth = datePicker.getStartingYearMonth() != null ? datePicker.getStartingYearMonth() : DateTimeUtils.dateToYearMonth(datePicker.getCurrentDate());

		NumberRange<Integer> yearsRange = datePicker.getYearsRange();
		years.setAll(
				IntStream.rangeClosed(yearsRange.getMin(), yearsRange.getMax())
						.boxed()
						.collect(Collectors.toList())
		);

		monthMatrix = datePicker.getGridAlgorithm().apply(datePicker.getLocale(), currentYearMonth);
		grid = new GridPane();
		grid.setMaxHeight(Double.MAX_VALUE);
		VBox.setVgrow(grid, Priority.ALWAYS);

		initialize();
		setBehavior();
	}

	//================================================================================
	// Methods
	//================================================================================
	protected void initialize() {
<<<<<<< HEAD
		popup.setContentNode(createPopupContent());
=======
		MFXDatePicker datePicker = getDatePicker();
		popup.setContent(createPopupContent());

		LocalDate date = datePicker.getValue();
		if (date != null) {
			updateValue(date);
			ExecutionUtils.executeWhen(
					datePicker.delegateSelectedTextProperty(),
					(oldValue, newValue) -> datePicker.positionCaret(newValue.length()),
					false,
					(oldValue, newValue) -> !newValue.isEmpty(),
					true
			);
		}
>>>>>>> a98d9e99
	}

	protected void setBehavior() {
		datePickerBehavior();
		iconBehavior();
		popupBehavior();
	}

	/**
	 * Handles the commit event (on ENTER pressed and if editable), the cancel event
	 * (on Ctrl+Shift+Z pressed and if editable), the update of the date picker's text when the
	 * value changes (using {@link #updateValue(LocalDate)}).
	 * Handles the cache and the state when the following properties change:
	 * <p> - {@link MFXDatePicker#converterSupplierProperty()} (update the text)
	 * <p> - {@link MFXDatePicker#dayOfWeekConverterSupplierProperty()} (update the week days)
	 * <p> - {@link MFXDatePicker#cellFactoryProperty()} (full reset of the cache)
	 * <p> - {@link MFXDatePicker#localeProperty()} (partial reset of the cache)
	 * <p> - {@link MFXDatePicker#yearsRangeProperty()}
	 * <p> - {@link MFXDatePicker#gridAlgorithmProperty()}
	 */
	private void datePickerBehavior() {
		MFXDatePicker datePicker = getDatePicker();
		datePicker.addEventFilter(KeyEvent.KEY_PRESSED, event -> {
			if (!datePicker.isEditable()) return;
			switch (event.getCode()) {
				case ENTER: {
					datePicker.commit(datePicker.getText());
					break;
				}
				case Z: {
					if (event.isShiftDown() && event.isControlDown()) {
						datePicker.cancel(datePicker.getText());
					}
					break;
				}
			}
		});

		datePicker.valueProperty().addListener((observable, oldValue, newValue) -> {
			updateValue(newValue);
			if (datePicker.isClosePopupOnChange()) popup.hide();
		});
		datePicker.valueProperty().addListener(invalidated -> Event.fireEvent(datePicker, new ActionEvent()));

		datePicker.converterSupplierProperty().addListener((observable, oldValue, newValue) -> updateValue(datePicker.getValue()));
		datePicker.dayOfWeekConverterSupplierProperty().addListener((observable, oldValue, newValue) -> updateWeekDays());
		datePicker.cellFactoryProperty().addListener((observable, oldValue, newValue) -> {
			monthMatrix = null;
			cells = null;
			cellsInitialized = false;
			grid.getChildren().clear();
			weekDaysLabels.clear();
			updateWeekDays();
			updateGrid();
		});
		datePicker.localeProperty().addListener((observable, oldValue, newValue) -> {
			monthMatrix = null;
			weekDays = DateTimeUtils.weekDays(newValue);
			weekDaysChanged = true;
			updateWeekDays();
			updateGrid();
		});
		datePicker.yearsRangeProperty().addListener((observable, oldValue, newValue) ->
				years.setAll(
						IntStream.rangeClosed(newValue.getMin(), newValue.getMax())
								.boxed()
								.collect(Collectors.toList())
				));
		datePicker.gridAlgorithmProperty().addListener((observable, oldValue, newValue) -> {
			monthMatrix = null;
			updateGrid();
		});
	}

	/**
	 * Handles the trailing icon, responsible for opening the popup.
	 */
	private void iconBehavior() {
		MFXDatePicker datePicker = getDatePicker();
		Node trailingIcon = datePicker.getTrailingIcon();
		if (trailingIcon != null) {
			trailingIcon.addEventHandler(MouseEvent.MOUSE_PRESSED, popupManager);
		}

		datePicker.trailingIconProperty().addListener((observable, oldValue, newValue) -> {
			if (oldValue != null) {
				oldValue.removeEventHandler(MouseEvent.MOUSE_PRESSED, popupManager);
			}
			if (newValue != null) {
				newValue.addEventHandler(MouseEvent.MOUSE_PRESSED, popupManager);
			}
		});

		popup.showingProperty().addListener((observable, oldValue, newValue) -> {
			if (!newValue) {
				datePicker.hide();
				if (trailingIcon instanceof MFXIconWrapper) {
					MFXIconWrapper icon = (MFXIconWrapper) trailingIcon;
					icon.getRippleGenerator().generateRipple(null);
				}
			}
		});
	}

	/**
	 * Handles the popup events and the date picker's {@link MFXDatePicker#showingProperty()}.
	 */
	private void popupBehavior() {
		MFXDatePicker datePicker = getDatePicker();
		popup.setOnShowing(event -> Event.fireEvent(datePicker, new Event(popup, datePicker, MFXComboBox.ON_SHOWING)));
		popup.setOnShown(event -> Event.fireEvent(datePicker, new Event(popup, datePicker, MFXComboBox.ON_SHOWN)));
		popup.setOnHiding(event -> Event.fireEvent(datePicker, new Event(popup, datePicker, MFXComboBox.ON_HIDING)));
		popup.setOnHidden(event -> Event.fireEvent(datePicker, new Event(popup, datePicker, MFXComboBox.ON_HIDDEN)));

		datePicker.showingProperty().addListener((observable, oldValue, newValue) -> {
			if (newValue) {
				popup.show(datePicker, datePicker.getPopupAlignment(), datePicker.getPopupOffsetX(), datePicker.getPopupOffsetY());
			}
		});
	}

	/**
	 * Responsible for updating the date picker's text with the given date.
	 * <p>
	 * The date is converted using the date picker's {@link MFXDatePicker#converterSupplierProperty()}.
	 * In case it's null uses toString().
	 * <p>
	 * The caret is always positioned at the end of the text after the update.
	 */
	protected void updateValue(LocalDate date) {
		MFXDatePicker datePicker = getDatePicker();
		String s = "";
		if (date != null) {
			StringConverter<LocalDate> converter = datePicker.getConverterSupplier().get();
			s = converter != null ? converter.toString(date) : date.toString();
		}
		datePicker.setText(s);
		datePicker.positionCaret(s.length());
	}

	/**
	 * Responsible for creating the popup's content.
	 */
	protected Node createPopupContent() {
		MFXDatePicker datePicker = getDatePicker();

		MFXComboBox<Month> monthCombo = new MFXComboBox<>(FXCollections.observableArrayList(Month.values())) {
			@Override
			public String getUserAgentStylesheet() {
				return datePicker.getUserAgentStylesheet();
			}
		};
		monthCombo.getStyleClass().add("months-combo");
		monthCombo.converterProperty().bind(Bindings.createObjectBinding(
				() -> datePicker.getMonthConverterSupplier().get(),
				datePicker.monthConverterSupplierProperty()
		));
		monthCombo.selectItem(currentYearMonth.getMonth());
		monthCombo.valueProperty().addListener((observable, oldValue, newValue) -> {
			currentYearMonth = currentYearMonth.withMonth(newValue.getValue());
			monthMatrix = datePicker.getGridAlgorithm().apply(datePicker.getLocale(), currentYearMonth);
			updateGrid();
		});

		MFXComboBox<Integer> yearCombo = new MFXComboBox<>(years) {
			@Override
			public String getUserAgentStylesheet() {
				return datePicker.getUserAgentStylesheet();
			}
		};
		yearCombo.getStyleClass().add("years-combo");
		yearCombo.selectItem(currentYearMonth.getYear());
		yearCombo.valueProperty().addListener((observable, oldValue, newValue) -> {
			currentYearMonth = currentYearMonth.withYear(newValue);
			monthMatrix = datePicker.getGridAlgorithm().apply(datePicker.getLocale(), currentYearMonth);
			updateGrid();
		});

		MFXIconWrapper leftArrow = new MFXIconWrapper("mfx-arrow-back", 14, 30).defaultRippleGeneratorBehavior();
		MFXIconWrapper rightArrow = new MFXIconWrapper("mfx-arrow-forward", 14, 30).defaultRippleGeneratorBehavior();

		leftArrow.getStyleClass().add("left-arrow");
		rightArrow.getStyleClass().add("right-arrow");

		leftArrow.addEventHandler(MouseEvent.MOUSE_CLICKED, event -> {
			if (event.getButton() != MouseButton.PRIMARY) return;
			currentYearMonth = currentYearMonth.plusMonths(-1);
			yearCombo.selectItem(currentYearMonth.getYear());
			monthCombo.selectItem(currentYearMonth.getMonth());
		});
		leftArrow.disableProperty().bind(Bindings.createBooleanBinding(
				() -> Objects.equals(yearCombo.getSelectedItem(), datePicker.getYearsRange().getMin()) && currentYearMonth.getMonth() == Month.JANUARY,
				datePicker.yearsRangeProperty(), yearCombo.selectedItemProperty(), monthCombo.selectedItemProperty()
		));

		rightArrow.addEventHandler(MouseEvent.MOUSE_CLICKED, event -> {
			if (event.getButton() != MouseButton.PRIMARY) return;
			currentYearMonth = currentYearMonth.plusMonths(1);
			yearCombo.selectItem(currentYearMonth.getYear());
			monthCombo.selectItem(currentYearMonth.getMonth());
		});
		rightArrow.disableProperty().bind(Bindings.createBooleanBinding(
				() -> Objects.equals(yearCombo.getSelectedItem(), datePicker.getYearsRange().getMax()) && currentYearMonth.getMonth() == Month.DECEMBER,
				datePicker.yearsRangeProperty(), yearCombo.selectedItemProperty(), monthCombo.selectedItemProperty()
		));

		NodeUtils.makeRegionCircular(leftArrow);
		NodeUtils.makeRegionCircular(rightArrow);

		HBox comboContainer = new HBox(10, leftArrow, monthCombo, yearCombo, rightArrow);
		comboContainer.setAlignment(Pos.CENTER);

		grid.getColumnConstraints().clear();
		for (int i = 0; i < DateTimeUtils.CALENDAR_COLUMNS; i++) {
			ColumnConstraints cc = new ColumnConstraints();
			cc.setHalignment(HPos.CENTER);
			cc.setHgrow(Priority.ALWAYS);
			grid.getColumnConstraints().add(cc);
		}

		grid.getRowConstraints().clear();
		for (int i = 0; i < DateTimeUtils.CALENDAR_ROWS; i++) {
			RowConstraints rc = new RowConstraints();
			rc.setVgrow(Priority.ALWAYS);
			grid.getRowConstraints().add(rc);
		}

		updateWeekDays();
		updateGrid();

		VBox container = new VBox(20, comboContainer, grid);
		container.getStyleClass().add("content");
		container.setAlignment(Pos.TOP_CENTER);
		return container;
	}

	/**
	 * Responsible for generating the week days cache or updating it if a reset was
	 * not needed.
	 */
	private void updateWeekDays() {
		MFXDatePicker datePicker = getDatePicker();
		StringConverter<DayOfWeek> dayOfWeekConverter = datePicker.getDayOfWeekConverterSupplier().get();
		if (weekDaysLabels.isEmpty()) {
			for (DayOfWeek dayOfWeek : weekDays.keySet()) {
				Label label = new Label(dayOfWeekConverter.toString(dayOfWeek));
				label.getStyleClass().add("week-day");
				label.setAlignment(Pos.CENTER);
				weekDaysLabels.add(label);
			}
			grid.addRow(0, weekDaysLabels.toArray(new Node[0]));
			return;
		}

		if (weekDaysChanged) {
			int i = 0;
			for (DayOfWeek dayOfWeek : weekDays.keySet()) {
				Label label = weekDaysLabels.get(i);
				label.setText(dayOfWeekConverter.toString(dayOfWeek));
				i++;
			}
			weekDaysChanged = false;
		}
	}

	/**
	 * Responsible for updating the days grid, also builds the cells cache or
	 * updates it if a reset was not needed.
	 * <p></p>
	 * This is also responsible for marking/un-marking some cells as "extra" cells, {@link MFXDateCell#markAsExtra()},
	 * {@link MFXDateCell#unmarkAsExtra()}. Extra cells are those cells that contains days belonging to the previous/next month.
	 */
	private void updateGrid() {
		MFXDatePicker datePicker = getDatePicker();

		if (monthMatrix == null) {
			monthMatrix = datePicker.getGridAlgorithm().apply(datePicker.getLocale(), currentYearMonth);
		}
		if (cells == null) {
			cells = new MFXDateCell[monthMatrix.length][monthMatrix[0].length];
		}

		List<Node> children = new ArrayList<>();
		int row = 1;
		int index;
		int startIndex = DateTimeUtils.startIndexFor(currentYearMonth, datePicker.getLocale());
		int endIndex = DateTimeUtils.endIndexFor(currentYearMonth, datePicker.getLocale());

		for (int i = 0; i < monthMatrix.length; i++) {
			Integer[] matrixRow = monthMatrix[i];
			for (int j = 0; j < matrixRow.length; j++) {
				index = (i * DateTimeUtils.CALENDAR_COLUMNS) + j;
				Integer day = matrixRow[j];
				LocalDate date;
				MFXDateCell cell;

				if (day == null) {
					cell = getCell(i, j, null);
					cell.updateItem(null);
					cells[i][j] = cell;
					children.add(cell.getNode());
					continue;
				}

				if (index < startIndex) {
					YearMonth previous = currentYearMonth.plusMonths(-1);
					date = LocalDate.of(previous.getYear(), previous.getMonth(), day);
					cell = getCell(i, j, date);
					cell.markAsExtra();
				} else if (index > endIndex) {
					YearMonth next = currentYearMonth.plusMonths(1);
					date = LocalDate.of(next.getYear(), next.getMonth(), day);
					cell = getCell(i, j, date);
					cell.markAsExtra();
				} else {
					date = LocalDate.of(currentYearMonth.getYear(), currentYearMonth.getMonth(), day);
					cell = getCell(i, j, date);
					cell.unmarkAsExtra();
				}

				if (!cellsInitialized) {
					cells[i][j] = cell;
				}
				cell.updateItem(date);
				children.add(cell.getNode());
			}

			if (!cellsInitialized) {
				grid.addRow(row, children.toArray(new Node[0]));
			}

			children.clear();
			row++;
		}
		cellsInitialized = true;
	}

	/**
	 * If the cells cache has already been built returns the cell at the given [row][column],
	 * otherwise uses the {@link MFXDatePicker#cellFactoryProperty()} to create a new cell with the
	 * given date.
	 */
	private MFXDateCell getCell(int row, int column, LocalDate date) {
		MFXDatePicker datePicker = (MFXDatePicker) getSkinnable();
		Function<LocalDate, MFXDateCell> cellFactory = datePicker.getCellFactory();
		if (!cellsInitialized) {
			return cellFactory.apply(date);
		}
		return cells[row][column];
	}

	/**
	 * Convenience method to cast {@link #getSkinnable()} to {@code MFXDatePicker}.
	 */
	public MFXDatePicker getDatePicker() {
		return (MFXDatePicker) getSkinnable();
	}

	//================================================================================
	// Overridden Methods
	//================================================================================
	@Override
	public void dispose() {
		super.dispose();
		MFXDatePicker datePicker = getDatePicker();
		if (datePicker.getTrailingIcon() != null) {
			datePicker.getTrailingIcon().removeEventHandler(MouseEvent.MOUSE_PRESSED, popupManager);
		}
		popupManager = null;
		weekDaysLabels.clear();
		weekDaysLabels = null;
		cells = null;
	}
}<|MERGE_RESOLUTION|>--- conflicted
+++ resolved
@@ -134,9 +134,6 @@
 	// Methods
 	//================================================================================
 	protected void initialize() {
-<<<<<<< HEAD
-		popup.setContentNode(createPopupContent());
-=======
 		MFXDatePicker datePicker = getDatePicker();
 		popup.setContent(createPopupContent());
 
@@ -151,7 +148,6 @@
 					true
 			);
 		}
->>>>>>> a98d9e99
 	}
 
 	protected void setBehavior() {
@@ -402,7 +398,7 @@
 				label.setAlignment(Pos.CENTER);
 				weekDaysLabels.add(label);
 			}
-			grid.addRow(0, weekDaysLabels.toArray(new Node[0]));
+			grid.addRow(0, weekDaysLabels.toArray(Node[]::new));
 			return;
 		}
 
@@ -480,7 +476,7 @@
 			}
 
 			if (!cellsInitialized) {
-				grid.addRow(row, children.toArray(new Node[0]));
+				grid.addRow(row, children.toArray(Node[]::new));
 			}
 
 			children.clear();
